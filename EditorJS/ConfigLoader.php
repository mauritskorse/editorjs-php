--- conflicted
+++ resolved
@@ -61,8 +61,6 @@
     {
         return $data;
     }
-<<<<<<< HEAD
-=======
 
     /**
      * Load custom HTML tags from configuration
@@ -75,5 +73,4 @@
 
         $this->customTags = $config['customTags'];
     }
->>>>>>> 6c03cba4
 }